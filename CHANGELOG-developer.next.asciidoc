--- conflicted
+++ resolved
@@ -14,16 +14,6 @@
 an actual release.
 
 === Beats version HEAD
-<<<<<<< HEAD
-https://github.com/elastic/beats/compare/v7.0.0-beta1..master[Check the HEAD diff]
-
-The list below covers the major changes between 7.0.0-beta1 and master only.
-
-==== Breaking changes
-
-- Remove support for deprecated `GenRootCmd` methods. {pull}10721[10721]
-- Remove SkipNormalization, SkipAgentMetadata, SkipAddHostName. {pull}10801[10801] {pull}10769[10769]
-=======
 https://github.com/elastic/beats/compare/v7.0.0-rc2..master[Check the HEAD diff]
 
 The list below covers the major changes between 7.0.0-rc2 and master only.
@@ -31,12 +21,8 @@
 ==== Breaking changes
 
 - Move Fields from package libbeat/common to libbeat/mapping. {pull}11198[11198]
->>>>>>> de955be0
 
 ==== Bugfixes
-
-- Align default index between elasticsearch and logstash and kafka output. {pull}10841[10841]
-- Fix duplication check for `append_fields` option. {pull}10959[10959]
 
 ==== Added
 
@@ -44,11 +30,7 @@
 - The `beat.Event` accessor methods now support `@metadata` keys. {pull}10761[10761]
 - Assertion for documented fields in tests fails if any of the fields in the tested event is documented as an alias. {pull}10921[10921]
 - Support for Logger in the Metricset base instance. {pull}11106[11106]
-<<<<<<< HEAD
-- Introduce processing.Support to instance.Setting. This allows Beats to fully modify the event processing. {pull}10801[10801]
-=======
 - Filebeat modules can now use ingest pipelines in YAML format. {pull}11209[11209]
 - Added support for using PYTHON_EXE to control what Python interpreter is used
   by `make` and `mage`. Example: `export PYTHON_EXE=python2.7`. {pull}11212[11212]
-- Prometheus helper for metricbeat contains now `Namespace` field for `prometheus.MetricsMappings` {pull}11424[11424]
->>>>>>> de955be0
+- Prometheus helper for metricbeat contains now `Namespace` field for `prometheus.MetricsMappings` {pull}11424[11424]