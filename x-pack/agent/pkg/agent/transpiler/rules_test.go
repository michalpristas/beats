// Copyright Elasticsearch B.V. and/or licensed to Elasticsearch B.V. under one
// or more contributor license agreements. Licensed under the Elastic License;
// you may not use this file except in compliance with the Elastic License.

package transpiler

import (
	"regexp"
	"testing"

	"github.com/google/go-cmp/cmp"
	"github.com/stretchr/testify/assert"
	"github.com/stretchr/testify/require"
	"gopkg.in/yaml.v2"

	"github.com/elastic/beats/x-pack/agent/pkg/agent/internal/yamltest"
)

func TestRules(t *testing.T) {
	testcases := map[string]struct {
		givenYAML    string
		expectedYAML string
		rule         Rule
	}{
<<<<<<< HEAD
		"inject index": {
			givenYAML: `
streams:
- name: All default
  input:
    type:	file
    path:	/var/log/mysql/error.log
- name: Specified namespace
  namespace: nsns
  input:
    type:	file
    path: /var/log/mysql/access.log
- name: Specified dataset
  dataset:
    type: dsds
  input:
    type: mysql
    host: localhost
    port: 3306
- name: All specified
  namespace: nsns
  dataset:
    type: dsds
  input:
    type: mysql
    host: localhost
    port: 3306
`,
			expectedYAML: `
streams:
- name: All default
  input:
    type:	file
    path:	/var/log/mysql/error.log
    index: mytype-default-generic
- name: Specified namespace
  namespace: nsns
  input:
    type:	file
    path: /var/log/mysql/access.log
    index: mytype-nsns-generic
- name: Specified dataset
  dataset:
    type: dsds
  input:
    type: mysql
    host: localhost
    port: 3306
    index: mytype-default-dsds
- name: All specified
  namespace: nsns
  dataset:
    type: dsds
  input:
    type: mysql
    host: localhost
    port: 3306
    index: mytype-nsns-dsds
`,
			rule: &RuleList{
				Rules: []Rule{
					InjectIndex("mytype"),
				},
			},
		},
=======

>>>>>>> e562629e
		"extract items from array": {
			givenYAML: `
streams:
  - name: MySQL error log
    input:
      type:	file
      path:	/var/log/mysql/error.log
  - name: MySQL access log
    input:
      type:	file
      path:	/var/log/mysql/access.log
  - name: MySQL metrics
    input:
      type: mysql
      host: localhost
      port: 3306
`,
			expectedYAML: `
streams:
  - name: MySQL error log
    input:
      type:	file
      path:	/var/log/mysql/error.log
  - name: MySQL access log
    input:
      type:	file
      path: /var/log/mysql/access.log
  - name: MySQL metrics
    input:
      type: mysql
      host: localhost
      port: 3306
inputs:
  - type: file
    path: /var/log/mysql/error.log
  - type: file
    path: /var/log/mysql/access.log
  - type: mysql
    host: localhost
    port: 3306
`,
			rule: &RuleList{
				Rules: []Rule{
					ExtractListItem("streams", "input", "inputs"),
				},
			},
		},
		"two level rename": {
			givenYAML: `
output:
  elasticsearch:
    hosts:
      - "127.0.0.1:9201"
      - "127.0.0.1:9202"
  logstash:
    port: 5
`,
			expectedYAML: `
output:
  what:
    hosts:
      - "127.0.0.1:9201"
      - "127.0.0.1:9202"
  logstash:
    port: 5
`,
			rule: &RuleList{
				Rules: []Rule{
					Rename("output.elasticsearch", "what"),
				},
			},
		},
		"rename non existing key": {
			givenYAML: `
output:
  elasticsearch:
    hosts:
      - "127.0.0.1:9201"
      - "127.0.0.1:9202"
  logstash:
    port: 5
`,
			expectedYAML: `
output:
  elasticsearch:
    hosts:
      - "127.0.0.1:9201"
      - "127.0.0.1:9202"
  logstash:
    port: 5
`,
			rule: &RuleList{
				Rules: []Rule{
					Rename("donoexist", "what"),
				},
			},
		},
		"copy top level slice": {
			givenYAML: `
inputs:
  - type: event/file
  - type: metric/docker
`,
			expectedYAML: `
inputs:
  - type: event/file
  - type: metric/docker
filebeat:
  inputs:
    - type: event/file
    - type: metric/docker
`,
			rule: &RuleList{
				Rules: []Rule{
					Copy("inputs", "filebeat"),
				},
			},
		},
		"copy keep ordering for filtering": {
			givenYAML: `
inputs:
  - type: event/file
  - type: metric/docker
`,
			expectedYAML: `
filebeat:
  inputs:
    - type: event/file
    - type: metric/docker
`,
			rule: &RuleList{
				Rules: []Rule{
					Copy("inputs", "filebeat"),
					Filter("filebeat"),
				},
			},
		},
		"copy non existing key": {
			givenYAML: `
inputs:
  - type: event/file
  - type: metric/docker
`,
			expectedYAML: `
inputs:
  - type: event/file
  - type: metric/docker
`,
			rule: &RuleList{
				Rules: []Rule{
					Copy("what-inputs", "filebeat"),
				},
			},
		},
		"translate key values to another value": {
			givenYAML: `
name: "hello"
`,
			expectedYAML: `
name: "bonjour"
`,
			rule: &RuleList{
				Rules: []Rule{
					Translate("name", map[string]interface{}{
						"aurevoir": "a bientot",
						"hello":    "bonjour",
					}),
				},
			},
		},
		"translate on non existing key": {
			givenYAML: `
name: "hello"
`,
			expectedYAML: `
name: "hello"
`,
			rule: &RuleList{
				Rules: []Rule{
					Translate("donotexist", map[string]interface{}{
						"aurevoir": "a bientot",
						"hello":    "bonjour",
					}),
				},
			},
		},
		"translate 1 level deep key values to another value": {
			givenYAML: `
input:
  type: "aurevoir"
`,
			expectedYAML: `
input:
  type: "a bientot"
`,
			rule: &RuleList{
				Rules: []Rule{
					Translate("input.type", map[string]interface{}{
						"aurevoir": "a bientot",
						"hello":    "bonjour",
					}),
				},
			},
		},
		"map operation on array": {
			givenYAML: `
inputs:
  - type: event/file
  - type: log/docker
`,
			expectedYAML: `
inputs:
  - type: log
  - type: docker
`,
			rule: &RuleList{
				Rules: []Rule{
					Map("inputs",
						Translate("type", map[string]interface{}{
							"event/file": "log",
							"log/docker": "docker",
						})),
				},
			},
		},
		"map operation on non existing": {
			givenYAML: `
inputs:
  - type: event/file
  - type: log/docker
`,
			expectedYAML: `
inputs:
  - type: event/file
  - type: log/docker
`,
			rule: &RuleList{
				Rules: []Rule{
					Map("no-inputs",
						Translate("type", map[string]interface{}{
							"event/file": "log",
							"log/docker": "docker",
						})),
				},
			},
		},
		"single selector on top level keys": {
			givenYAML: `
inputs:
  - type: event/file
output:
  logstash:
    port: 5
`,
			expectedYAML: `
output:
  logstash:
    port: 5
`,
			rule: &RuleList{
				Rules: []Rule{
					Filter("output"),
				},
			},
		},
		"multiple selectors on top level keys": {
			givenYAML: `
inputs:
  - type: event/file
filebeat:
  - type: docker
output:
  logstash:
    port: 5
`,
			expectedYAML: `
inputs:
  - type: event/file
output:
  logstash:
    port: 5
`,
			rule: &RuleList{
				Rules: []Rule{
					Filter("output", "inputs"),
				},
			},
		},
		"filter for non existing keys": {
			givenYAML: `
inputs:
  - type: event/file
filebeat:
  - type: docker
output:
  logstash:
    port: 5
`,
			expectedYAML: ``,
			rule: &RuleList{
				Rules: []Rule{
					Filter("no-output", "no-inputs"),
				},
			},
		},

		"filter for values": {
			givenYAML: `
inputs:
  - type: log
  - type: tcp
  - type: udp
`,
			expectedYAML: `
inputs:
  - type: log
  - type: tcp
`,
			rule: &RuleList{
				Rules: []Rule{
					FilterValues("inputs", "type", "log", "tcp"),
				},
			},
		},
		"filter for regexp": {
			givenYAML: `
inputs:
  - type: metric/log
  - type: metric/tcp
  - type: udp
  - type: unknown
`,
			expectedYAML: `
inputs:
  - type: metric/log
  - type: metric/tcp
`,
			rule: &RuleList{
				Rules: []Rule{
					FilterValuesWithRegexp("inputs", "type", regexp.MustCompile("^metric/.*")),
				},
			},
		},
		"translate with regexp": {
			givenYAML: `
inputs:
  - type: metric/log
  - type: metric/tcp
`,
			expectedYAML: `
inputs:
  - type: log
  - type: tcp
`,
			rule: &RuleList{
				Rules: []Rule{
					Map("inputs", TranslateWithRegexp("type", regexp.MustCompile("^metric/(.*)"), "$1")),
				},
			},
		},
	}

	for name, test := range testcases {
		t.Run(name, func(t *testing.T) {
			a, err := makeASTFromYAML(test.givenYAML)
			require.NoError(t, err)

			err = test.rule.Apply(a)
			require.NoError(t, err)

			v := &MapVisitor{}
			a.Accept(v)

			var m map[string]interface{}
			if len(test.expectedYAML) == 0 {
				m = make(map[string]interface{})
			} else {
				err := yamltest.FromYAML([]byte(test.expectedYAML), &m)
				require.NoError(t, err)
			}

			if !assert.True(t, cmp.Equal(v.Content, m)) {
				diff := cmp.Diff(v.Content, m)
				if diff != "" {
					t.Errorf("mismatch (-want +got):\n%s", diff)
				}
			}
		})
	}
}

func makeASTFromYAML(yamlStr string) (*AST, error) {
	var m map[string]interface{}
	if err := yaml.Unmarshal([]byte(yamlStr), &m); err != nil {
		return nil, err
	}

	return NewAST(m)
}

func TestSerialization(t *testing.T) {
	value := NewRuleList(
		Rename("from-value", "to-value"),
		Copy("from-value", "to-value"),
		Translate("path-value", map[string]interface{}{
			"key-v-1": "value-v-1",
			"key-v-2": "value-v-2",
		}),
		TranslateWithRegexp("path-value", regexp.MustCompile("^metric/(.+)"), "log/$1"),
		Map("path-value",
			Rename("from-value", "to-value"),
			Copy("from-value", "to-value"),
		),
		Filter("f1", "f2"),
		FilterValues("select-v", "key-v", "v1", "v2"),
		FilterValuesWithRegexp("inputs", "type", regexp.MustCompile("^metric/.*")),
		ExtractListItem("path.p", "item", "target"),
<<<<<<< HEAD
		InjectIndex("index-type"),
=======
>>>>>>> e562629e
	)

	y := `- rename:
    from: from-value
    to: to-value
- copy:
    from: from-value
    to: to-value
- translate:
    path: path-value
    mapper:
      key-v-1: value-v-1
      key-v-2: value-v-2
- translate_with_regexp:
    path: path-value
    re: ^metric/(.+)
    with: log/$1
- map:
    path: path-value
    rules:
    - rename:
        from: from-value
        to: to-value
    - copy:
        from: from-value
        to: to-value
- filter:
    selectors:
    - f1
    - f2
- filter_values:
    selector: select-v
    key: key-v
    values:
    - v1
    - v2
- filter_values_with_regexp:
    key: type
    re: ^metric/.*
    selector: inputs
- extract_list_items:
    path: path.p
    item: item
    to: target
<<<<<<< HEAD
- inject_index:
    type: index-type
=======
>>>>>>> e562629e
`

	t.Run("serialize_rules", func(t *testing.T) {
		b, err := yaml.Marshal(value)
		require.NoError(t, err)
		assert.Equal(t, string(b), y)
	})

	t.Run("unserialize_rules", func(t *testing.T) {
		v := &RuleList{}
		err := yaml.Unmarshal([]byte(y), v)
		require.NoError(t, err)
		assert.Equal(t, value, v)
	})
}<|MERGE_RESOLUTION|>--- conflicted
+++ resolved
@@ -22,7 +22,6 @@
 		expectedYAML string
 		rule         Rule
 	}{
-<<<<<<< HEAD
 		"inject index": {
 			givenYAML: `
 streams:
@@ -88,9 +87,7 @@
 				},
 			},
 		},
-=======
-
->>>>>>> e562629e
+
 		"extract items from array": {
 			givenYAML: `
 streams:
@@ -508,10 +505,7 @@
 		FilterValues("select-v", "key-v", "v1", "v2"),
 		FilterValuesWithRegexp("inputs", "type", regexp.MustCompile("^metric/.*")),
 		ExtractListItem("path.p", "item", "target"),
-<<<<<<< HEAD
 		InjectIndex("index-type"),
-=======
->>>>>>> e562629e
 	)
 
 	y := `- rename:
@@ -556,11 +550,8 @@
     path: path.p
     item: item
     to: target
-<<<<<<< HEAD
 - inject_index:
     type: index-type
-=======
->>>>>>> e562629e
 `
 
 	t.Run("serialize_rules", func(t *testing.T) {
