--- conflicted
+++ resolved
@@ -43,21 +43,15 @@
 			return err
 		}
 
-<<<<<<< HEAD
 		for _, decorator := range decorators {
-			programsToRun, err = decorator(ast, programsToRun)
-			if err != nil {
-				return err
+			for group, ptr := range programsToRun {
+				programsToRun[group], err = decorator(ast, ptr)
+				if err != nil {
+					return err
+				}
 			}
 		}
 
-		grouped := map[routingKey][]program.Program{
-			defautlRK: programsToRun,
-		}
-
-		return router.Dispatch(ast.HashStr(), grouped)
-=======
 		return router.Dispatch(ast.HashStr(), programsToRun)
->>>>>>> b17619ff
 	}
 }