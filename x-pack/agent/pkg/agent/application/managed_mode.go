--- conflicted
+++ resolved
@@ -149,24 +149,4 @@
 // AgentInfo retrieves agent information.
 func (m *Managed) AgentInfo() *info.AgentInfo {
 	return m.agentInfo
-<<<<<<< HEAD
-=======
-}
-
-func createFleetReporters(
-	log *logger.Logger,
-	cfg *FleetAgentConfig,
-	agentInfo *info.AgentInfo,
-	client apiClient,
-) (reporter, error) {
-
-	logR := logreporter.NewReporter(log, cfg.Reporting.Log)
-
-	fleetR, err := fleetreporter.NewReporter(agentInfo, log, cfg.Reporting.Fleet, client)
-	if err != nil {
-		return nil, err
-	}
-
-	return reporting.NewReporter(log, agentInfo, logR, fleetR), nil
->>>>>>> e91114bd
 }