// Copyright Elasticsearch B.V. and/or licensed to Elasticsearch B.V. under one
// or more contributor license agreements. Licensed under the Elastic License;
// you may not use this file except in compliance with the Elastic License.

package application

import (
	"io"
	"net/http"
	"net/url"

	"time"

	"github.com/pkg/errors"

	"github.com/elastic/beats/x-pack/agent/pkg/agent/application/info"
	"github.com/elastic/beats/x-pack/agent/pkg/agent/storage"
	"github.com/elastic/beats/x-pack/agent/pkg/config"
	"github.com/elastic/beats/x-pack/agent/pkg/core/logger"
	"github.com/elastic/beats/x-pack/agent/pkg/fleetapi"
	reporting "github.com/elastic/beats/x-pack/agent/pkg/reporter"
	fleetreporter "github.com/elastic/beats/x-pack/agent/pkg/reporter/fleet"
	logreporter "github.com/elastic/beats/x-pack/agent/pkg/reporter/log"
)

var durationTick = 10 * time.Second

type apiClient interface {
	Send(
		method string,
		path string,
		params url.Values,
		headers http.Header,
		body io.Reader,
	) (*http.Response, error)
}

// Managed application, when the application is run in managed mode, most of the configuration are
// coming from the Fleet App.
type Managed struct {
	log       *logger.Logger
	Config    FleetAgentConfig
	api       apiClient
	agentInfo *info.AgentInfo
	gateway   *fleetGateway
}

func newManaged(
	log *logger.Logger,
	rawConfig *config.Config,
) (*Managed, error) {

<<<<<<< HEAD
	agentInfo, err := info.NewAgentInfo()
	if agentInfo != nil {
=======
	agentInfo, err := NewAgentInfo()
	if err != nil {
>>>>>>> 992ef0c8
		return nil, err
	}

	path := fleetAgentConfigPath()

	// TODO(ph): Define the encryption password.
	store := storage.NewEncryptedDiskStore(path, []byte(""))
	reader, err := store.Load()
	if err != nil {
		return nil, errors.Wrap(err, "could not initialize config store")
	}

	config, err := config.NewConfigFrom(reader)
	if err != nil {
		return nil, errors.Wrapf(err, "fail to read configuration %s for the agent", path)
	}

	rawConfig.Merge(config)

	cfg := defaultFleetAgentConfig()
	if err := config.Unpack(cfg); err != nil {
		return nil, errors.Wrapf(err, "fail to unpack configuration from %s", path)
	}

	client, err := fleetapi.NewAuthWithConfig(log, cfg.API.AccessAPIKey, cfg.API.Kibana)
	if err != nil {
		return nil, errors.Wrap(err, "fail to create API client")
	}

	managedApplication := &Managed{
		log:       log,
		agentInfo: agentInfo,
	}

	reporter, err := createFleetReporters(log, cfg, managedApplication.agentInfo, client)
	if err != nil {
		return nil, errors.Wrap(err, "fail to create reporters")
	}

	router, err := newRouter(log, streamFactory(rawConfig, client, reporter))
	if err != nil {
		return nil, errors.Wrap(err, "fail to initialize pipeline router")
	}

	emit := emitter(log, router)

	actionDispatcher, err := newActionDispatcher(log, &handlerDefault{log: log})
	if err != nil {
		return nil, err
	}

	actionDispatcher.MustRegister(
		&fleetapi.ActionPolicyChange{},
		&handlerPolicyChange{log: log, emitter: emit},
	)

	actionDispatcher.MustRegister(
		&fleetapi.ActionUnknown{},
		&handlerUnknown{log: log},
	)

	gateway, err := newFleetGateway(
		log,
		&fleetGatewaySettings{Duration: durationTick},
		agentInfo,
		client,
		actionDispatcher,
	)
	if err != nil {
		return nil, err
	}

	managedApplication.gateway = gateway
	return managedApplication, nil
}

// Start starts a managed agent.
func (m *Managed) Start() error {
	m.log.Info("Agent is starting")
	m.gateway.Start()
	return nil
}

// Stop stops a managed agent.
func (m *Managed) Stop() error {
	defer m.log.Info("Agent is stopped")
	m.gateway.Stop()
	return nil
}

// AgentInfo retrieves agent information.
func (m *Managed) AgentInfo() *info.AgentInfo {
	return m.agentInfo
}

func createFleetReporters(
	log *logger.Logger,
	cfg *FleetAgentConfig,
	agentInfo *info.AgentInfo,
	client apiClient,
) (reporter, error) {

	logR := logreporter.NewReporter(log, cfg.Reporting.Log)

	fleetR, err := fleetreporter.NewReporter(agentInfo, log, cfg.Reporting.Fleet, client)
	if err != nil {
		return nil, err
	}

	return reporting.NewReporter(log, agentInfo, logR, fleetR), nil
}<|MERGE_RESOLUTION|>--- conflicted
+++ resolved
@@ -50,13 +50,8 @@
 	rawConfig *config.Config,
 ) (*Managed, error) {
 
-<<<<<<< HEAD
 	agentInfo, err := info.NewAgentInfo()
-	if agentInfo != nil {
-=======
-	agentInfo, err := NewAgentInfo()
 	if err != nil {
->>>>>>> 992ef0c8
 		return nil, err
 	}
 
