--- conflicted
+++ resolved
@@ -19,10 +19,6 @@
 
 - Generate index name in a format type-dataset-namespace {pull}16903[16903]
 - OS agnostic default configuration {pull}17016[17016]
-<<<<<<< HEAD
 - Introduced post install hooks {pull}17241[17241]
 - Support for config constraints {pull}17112[17112]
-=======
-- Support for config constraints {pull}17112[17112]
-- Display the stability of the agent at enroll and start.  {pull}17336[17336]
->>>>>>> 1dff73f5
+- Display the stability of the agent at enroll and start.  {pull}17336[17336]