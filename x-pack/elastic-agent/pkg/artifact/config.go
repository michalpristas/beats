--- conflicted
+++ resolved
@@ -49,12 +49,7 @@
 		SourceURI:       "https://artifacts.elastic.co/downloads/",
 		TargetDirectory: filepath.Join(homePath, "downloads"),
 		Timeout:         30 * time.Second,
-<<<<<<< HEAD
-		InstallPath:     filepath.Join(dataPath, "install"),
-=======
-		PgpFile:         filepath.Join(dataPath, "elastic.pgp"),
 		InstallPath:     filepath.Join(homePath, "install"),
->>>>>>> 0032c0c7
 	}
 }
 
