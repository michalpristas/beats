--- conflicted
+++ resolved
@@ -45,9 +45,5 @@
 	Version() string
 	ID() string
 	Directory() string
-<<<<<<< HEAD
-=======
-	IsGrpcConfigurable() bool
 	Tags() map[app.Tag]string
->>>>>>> e9c57bf7
 }