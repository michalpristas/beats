// Copyright Elasticsearch B.V. and/or licensed to Elasticsearch B.V. under one
// or more contributor license agreements. Licensed under the Elastic License;
// you may not use this file except in compliance with the Elastic License.

package application

import (
	"context"
	"encoding/json"
	"testing"

	"github.com/stretchr/testify/assert"

	"github.com/elastic/beats/v7/x-pack/elastic-agent/pkg/agent/application/filters"
	"github.com/elastic/beats/v7/x-pack/elastic-agent/pkg/core/logger"
	"github.com/elastic/beats/v7/x-pack/elastic-agent/pkg/fleetapi"
)

func TestManagedModeRouting(t *testing.T) {
	streams := make(map[routingKey]stream)
	streamFn := func(l *logger.Logger, r routingKey) (stream, error) {
		m := newMockStreamStore()
		streams[r] = m

		return m, nil
	}

	log, _ := logger.New("")
	router, _ := newRouter(log, streamFn)
	emit := emitter(log, router, &configModifiers{Decorators: []decoratorFunc{injectMonitoring}, Filters: []filterFunc{filters.ConstraintFilter}})

	actionDispatcher, err := newActionDispatcher(context.Background(), log, &handlerDefault{log: log})
	assert.NoError(t, err)

	actionDispatcher.MustRegister(
		&fleetapi.ActionConfigChange{},
		&handlerConfigChange{
			log:     log,
			emitter: emit,
		},
	)

	actions, err := testActions()
	assert.NoError(t, err)

	err = actionDispatcher.Dispatch(newNoopAcker(), actions...)
	assert.NoError(t, err)

	// has 1 config request for fb, mb and monitoring?
	assert.Equal(t, 1, len(streams))

	defaultStreamStore, found := streams["default"]
	assert.True(t, found, "default group not found")
	assert.Equal(t, 1, len(defaultStreamStore.(*mockStreamStore).store))

	confReq := defaultStreamStore.(*mockStreamStore).store[0]
	assert.Equal(t, 3, len(confReq.ProgramNames()))
	assert.Equal(t, monitoringName, confReq.ProgramNames()[2])
}

func testActions() ([]action, error) {
	checkinResponse := &fleetapi.CheckinResponse{}
	if err := json.Unmarshal([]byte(fleetResponse), &checkinResponse); err != nil {
		return nil, err
	}

	return checkinResponse.Actions, nil
}

type mockStreamStore struct {
	store []*configRequest
}

func newMockStreamStore() *mockStreamStore {
	return &mockStreamStore{
		store: make([]*configRequest, 0),
	}
}

func (m *mockStreamStore) Execute(cr *configRequest) error {
	m.store = append(m.store, cr)
	return nil
}

func (m *mockStreamStore) Close() error {
	return nil
}

const fleetResponse = `
{
<<<<<<< HEAD
  "action": "checkin",
  "success": true,
  "actions": [
    {
      "agent_id": "17e93530-7f42-11ea-9330-71e968b29fa4",
      "type": "CONFIG_CHANGE",
      "data": {
        "config": {
          "id": "86561d50-7f3b-11ea-9fab-3db3bdb4efa4",
          "outputs": {
            "default": {
              "type": "elasticsearch",
              "hosts": [
                "http://localhost:9200"
              ],
              "api_key": "pNr6fnEBupQ3-5oEEkWJ:FzhrQOzZSG-Vpsq9CGk4oA"
            }
          },
          "datasources": [
            {
              "id": "system-1",
              "enabled": true,
              "use_output": "default",
              "inputs": [
                {
                  "type": "system/metrics",
                  "enabled": true,
                  "streams": [
                    {
                      "id": "system/metrics-system.core",
                      "enabled": true,
                      "dataset": "system.core",
                      "period": "10s",
                      "metrics": [
                        "percentages"
                      ]
                    },
                    {
                      "id": "system/metrics-system.cpu",
                      "enabled": true,
                      "dataset": "system.cpu",
                      "period": "10s",
                      "metrics": [
                        "percentages",
                        "normalized_percentages"
                      ]
                    },
                    {
                      "id": "system/metrics-system.diskio",
                      "enabled": true,
                      "dataset": "system.diskio",
                      "period": "10s",
                      "include_devices": []
                    },
                    {
                      "id": "system/metrics-system.entropy",
                      "enabled": true,
                      "dataset": "system.entropy",
                      "period": "10s",
                      "include_devices": []
                    },
                    {
                      "id": "system/metrics-system.filesystem",
                      "enabled": true,
                      "dataset": "system.filesystem",
                      "period": "1m",
                      "ignore_types": []
                    },
                    {
                      "id": "system/metrics-system.fsstat",
                      "enabled": true,
                      "dataset": "system.fsstat",
                      "period": "1m",
                      "ignore_types": []
                    },
                    {
                      "id": "system/metrics-system.load",
                      "enabled": true,
                      "dataset": "system.load",
                      "period": "10s"
                    },
                    {
                      "id": "system/metrics-system.memory",
                      "enabled": true,
                      "dataset": "system.memory",
                      "period": "10s"
                    },
                    {
                      "id": "system/metrics-system.network",
                      "enabled": true,
                      "dataset": "system.network",
                      "period": "10s"
                    },
                    {
                      "id": "system/metrics-system.network_summary",
                      "enabled": true,
                      "dataset": "system.network_summary",
                      "period": "10s"
                    },
                    {
                      "id": "system/metrics-system.process",
                      "enabled": true,
                      "dataset": "system.process",
                      "period": "10s",
                      "processes": [
                        ".*"
                      ],
                      "include_top_n.enabled": true,
                      "include_top_n.by_cpu": 5,
                      "include_top_n.by_memory": 5,
                      "cmdline.cache.enabled": true,
                      "cgroups.enabled": true,
                      "env.whitelist": [],
                      "include_cpu_ticks": false
                    },
                    {
                      "id": "system/metrics-system.process_summary",
                      "enabled": true,
                      "dataset": "system.process_summary",
                      "period": "10s"
                    },
                    {
                      "id": "system/metrics-system.raid",
                      "enabled": true,
                      "dataset": "system.raid",
                      "period": "10s",
                      "mount_point": "/"
                    },
                    {
                      "id": "system/metrics-system.service",
                      "enabled": true,
                      "dataset": "system.service",
                      "period": "10s",
                      "state_filter": []
                    },
                    {
                      "id": "system/metrics-system.socket_summary",
                      "enabled": true,
                      "dataset": "system.socket_summary",
                      "period": "10s"
                    },
                    {
                      "id": "system/metrics-system.uptime",
                      "enabled": true,
                      "dataset": "system.uptime",
                      "period": "15m"
                    },
                    {
                      "id": "system/metrics-system.users",
                      "enabled": true,
                      "dataset": "system.users",
                      "period": "10s"
                    }
                  ]
                },
                {
                  "type": "logs",
                  "enabled": true,
                  "streams": [
                    {
                      "id": "logs-system.auth",
                      "enabled": true,
                      "dataset": "system.auth",
                      "paths": [
                        "/var/log/auth.log*",
                        "/var/log/secure*"
                      ]
                    },
                    {
                      "id": "logs-system.syslog",
                      "enabled": true,
                      "dataset": "system.syslog",
                      "paths": [
                        "/var/log/messages*",
                        "/var/log/syslog*"
                      ]
                    }
                  ]
                }
              ],
              "package": {
                "name": "system",
                "version": "0.9.0"
              }
            }
          ],
          "revision": 3,
          "settings.monitoring": {
            "use_output": "default",
            "enabled": true,
            "logs": true,
            "metrics": true
          }
        }
      },
      "id": "1c7e26a0-7f42-11ea-9330-71e968b29fa4",
      "created_at": "2020-04-15T17:54:11.081Z"
    }
  ]
=======
	"action": "checkin",
	"success": true,
	"actions": [{
		"agent_id": "17e93530-7f42-11ea-9330-71e968b29fa4",
		"type": "CONFIG_CHANGE",
		"data": {
			"config": {
				"id": "86561d50-7f3b-11ea-9fab-3db3bdb4efa4",
				"outputs": {
					"default": {
						"type": "elasticsearch",
						"hosts": [
							"http://localhost:9200"
						],
						"api_key": "pNr6fnEBupQ3-5oEEkWJ:FzhrQOzZSG-Vpsq9CGk4oA"
					}
				},

				"inputs": [{
						"type": "system/metrics",
						"enabled": true,
						"streams": [{
								"id": "system/metrics-system.core",
								"enabled": true,
								"dataset.name": "system.core",
								"period": "10s",
								"metrics": [
									"percentages"
								]
							},
							{
								"id": "system/metrics-system.cpu",
								"enabled": true,
								"dataset.name": "system.cpu",
								"period": "10s",
								"metrics": [
									"percentages",
									"normalized_percentages"
								]
							},
							{
								"id": "system/metrics-system.diskio",
								"enabled": true,
								"dataset.name": "system.diskio",
								"period": "10s",
								"include_devices": []
							},
							{
								"id": "system/metrics-system.entropy",
								"enabled": true,
								"dataset.name": "system.entropy",
								"period": "10s",
								"include_devices": []
							},
							{
								"id": "system/metrics-system.filesystem",
								"enabled": true,
								"dataset.name": "system.filesystem",
								"period": "1m",
								"ignore_types": []
							},
							{
								"id": "system/metrics-system.fsstat",
								"enabled": true,
								"dataset.name": "system.fsstat",
								"period": "1m",
								"ignore_types": []
							},
							{
								"id": "system/metrics-system.load",
								"enabled": true,
								"dataset.name": "system.load",
								"period": "10s"
							},
							{
								"id": "system/metrics-system.memory",
								"enabled": true,
								"dataset.name": "system.memory",
								"period": "10s"
							},
							{
								"id": "system/metrics-system.network",
								"enabled": true,
								"dataset.name": "system.network",
								"period": "10s"
							},
							{
								"id": "system/metrics-system.network_summary",
								"enabled": true,
								"dataset.name": "system.network_summary",
								"period": "10s"
							},
							{
								"id": "system/metrics-system.process",
								"enabled": true,
								"dataset.name": "system.process",
								"period": "10s",
								"processes": [
									".*"
								],
								"include_top_n.enabled": true,
								"include_top_n.by_cpu": 5,
								"include_top_n.by_memory": 5,
								"cmdline.cache.enabled": true,
								"cgroups.enabled": true,
								"env.whitelist": [],
								"include_cpu_ticks": false
							},
							{
								"id": "system/metrics-system.process_summary",
								"enabled": true,
								"dataset.name": "system.process_summary",
								"period": "10s"
							},
							{
								"id": "system/metrics-system.raid",
								"enabled": true,
								"dataset.name": "system.raid",
								"period": "10s",
								"mount_point": "/"
							},
							{
								"id": "system/metrics-system.service",
								"enabled": true,
								"dataset.name": "system.service",
								"period": "10s",
								"state_filter": []
							},
							{
								"id": "system/metrics-system.socket_summary",
								"enabled": true,
								"dataset.name": "system.socket_summary",
								"period": "10s"
							},
							{
								"id": "system/metrics-system.uptime",
								"enabled": true,
								"dataset.name": "system.uptime",
								"period": "15m"
							},
							{
								"id": "system/metrics-system.users",
								"enabled": true,
								"dataset.name": "system.users",
								"period": "10s"
							}
						]
					},
					{
						"type": "logs",
						"enabled": true,
						"streams": [{
								"id": "logs-system.auth",
								"enabled": true,
								"dataset.name": "system.auth",
								"paths": [
									"/var/log/auth.log*",
									"/var/log/secure*"
								]
							},
							{
								"id": "logs-system.syslog",
								"enabled": true,
								"dataset.name": "system.syslog",
								"paths": [
									"/var/log/messages*",
									"/var/log/syslog*"
								]
							}
						]
					}
				],

				"revision": 3,
				"settings.monitoring": {
					"use_output": "default",
					"enabled": true,
					"logs": true,
					"metrics": true
				}
			}
		},
		"id": "1c7e26a0-7f42-11ea-9330-71e968b29fa4",
		"created_at": "2020-04-15T17:54:11.081Z"
	}]
>>>>>>> 27e28c82
}
	`<|MERGE_RESOLUTION|>--- conflicted
+++ resolved
@@ -88,207 +88,6 @@
 
 const fleetResponse = `
 {
-<<<<<<< HEAD
-  "action": "checkin",
-  "success": true,
-  "actions": [
-    {
-      "agent_id": "17e93530-7f42-11ea-9330-71e968b29fa4",
-      "type": "CONFIG_CHANGE",
-      "data": {
-        "config": {
-          "id": "86561d50-7f3b-11ea-9fab-3db3bdb4efa4",
-          "outputs": {
-            "default": {
-              "type": "elasticsearch",
-              "hosts": [
-                "http://localhost:9200"
-              ],
-              "api_key": "pNr6fnEBupQ3-5oEEkWJ:FzhrQOzZSG-Vpsq9CGk4oA"
-            }
-          },
-          "datasources": [
-            {
-              "id": "system-1",
-              "enabled": true,
-              "use_output": "default",
-              "inputs": [
-                {
-                  "type": "system/metrics",
-                  "enabled": true,
-                  "streams": [
-                    {
-                      "id": "system/metrics-system.core",
-                      "enabled": true,
-                      "dataset": "system.core",
-                      "period": "10s",
-                      "metrics": [
-                        "percentages"
-                      ]
-                    },
-                    {
-                      "id": "system/metrics-system.cpu",
-                      "enabled": true,
-                      "dataset": "system.cpu",
-                      "period": "10s",
-                      "metrics": [
-                        "percentages",
-                        "normalized_percentages"
-                      ]
-                    },
-                    {
-                      "id": "system/metrics-system.diskio",
-                      "enabled": true,
-                      "dataset": "system.diskio",
-                      "period": "10s",
-                      "include_devices": []
-                    },
-                    {
-                      "id": "system/metrics-system.entropy",
-                      "enabled": true,
-                      "dataset": "system.entropy",
-                      "period": "10s",
-                      "include_devices": []
-                    },
-                    {
-                      "id": "system/metrics-system.filesystem",
-                      "enabled": true,
-                      "dataset": "system.filesystem",
-                      "period": "1m",
-                      "ignore_types": []
-                    },
-                    {
-                      "id": "system/metrics-system.fsstat",
-                      "enabled": true,
-                      "dataset": "system.fsstat",
-                      "period": "1m",
-                      "ignore_types": []
-                    },
-                    {
-                      "id": "system/metrics-system.load",
-                      "enabled": true,
-                      "dataset": "system.load",
-                      "period": "10s"
-                    },
-                    {
-                      "id": "system/metrics-system.memory",
-                      "enabled": true,
-                      "dataset": "system.memory",
-                      "period": "10s"
-                    },
-                    {
-                      "id": "system/metrics-system.network",
-                      "enabled": true,
-                      "dataset": "system.network",
-                      "period": "10s"
-                    },
-                    {
-                      "id": "system/metrics-system.network_summary",
-                      "enabled": true,
-                      "dataset": "system.network_summary",
-                      "period": "10s"
-                    },
-                    {
-                      "id": "system/metrics-system.process",
-                      "enabled": true,
-                      "dataset": "system.process",
-                      "period": "10s",
-                      "processes": [
-                        ".*"
-                      ],
-                      "include_top_n.enabled": true,
-                      "include_top_n.by_cpu": 5,
-                      "include_top_n.by_memory": 5,
-                      "cmdline.cache.enabled": true,
-                      "cgroups.enabled": true,
-                      "env.whitelist": [],
-                      "include_cpu_ticks": false
-                    },
-                    {
-                      "id": "system/metrics-system.process_summary",
-                      "enabled": true,
-                      "dataset": "system.process_summary",
-                      "period": "10s"
-                    },
-                    {
-                      "id": "system/metrics-system.raid",
-                      "enabled": true,
-                      "dataset": "system.raid",
-                      "period": "10s",
-                      "mount_point": "/"
-                    },
-                    {
-                      "id": "system/metrics-system.service",
-                      "enabled": true,
-                      "dataset": "system.service",
-                      "period": "10s",
-                      "state_filter": []
-                    },
-                    {
-                      "id": "system/metrics-system.socket_summary",
-                      "enabled": true,
-                      "dataset": "system.socket_summary",
-                      "period": "10s"
-                    },
-                    {
-                      "id": "system/metrics-system.uptime",
-                      "enabled": true,
-                      "dataset": "system.uptime",
-                      "period": "15m"
-                    },
-                    {
-                      "id": "system/metrics-system.users",
-                      "enabled": true,
-                      "dataset": "system.users",
-                      "period": "10s"
-                    }
-                  ]
-                },
-                {
-                  "type": "logs",
-                  "enabled": true,
-                  "streams": [
-                    {
-                      "id": "logs-system.auth",
-                      "enabled": true,
-                      "dataset": "system.auth",
-                      "paths": [
-                        "/var/log/auth.log*",
-                        "/var/log/secure*"
-                      ]
-                    },
-                    {
-                      "id": "logs-system.syslog",
-                      "enabled": true,
-                      "dataset": "system.syslog",
-                      "paths": [
-                        "/var/log/messages*",
-                        "/var/log/syslog*"
-                      ]
-                    }
-                  ]
-                }
-              ],
-              "package": {
-                "name": "system",
-                "version": "0.9.0"
-              }
-            }
-          ],
-          "revision": 3,
-          "settings.monitoring": {
-            "use_output": "default",
-            "enabled": true,
-            "logs": true,
-            "metrics": true
-          }
-        }
-      },
-      "id": "1c7e26a0-7f42-11ea-9330-71e968b29fa4",
-      "created_at": "2020-04-15T17:54:11.081Z"
-    }
-  ]
-=======
 	"action": "checkin",
 	"success": true,
 	"actions": [{
@@ -474,6 +273,5 @@
 		"id": "1c7e26a0-7f42-11ea-9330-71e968b29fa4",
 		"created_at": "2020-04-15T17:54:11.081Z"
 	}]
->>>>>>> 27e28c82
 }
 	`