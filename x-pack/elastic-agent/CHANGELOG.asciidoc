--- conflicted
+++ resolved
@@ -35,9 +35,6 @@
 - Introduced `mage demo` command {pull}17312[17312]
 - Display the stability of the agent at enroll and start.  {pull}17336[17336]
 - Expose stream.* variables in events {pull}17468[17468]
-<<<<<<< HEAD
-- Allow CLI overrides of paths {pull}17781[17781]
-=======
 - Monitoring configuration reloadable {pull}17855[17855]
 - Pack ECS metadata to request payload send to fleet {pull}17894[17894]
->>>>>>> 61fe9fc5
+- Allow CLI overrides of paths {pull}17781[17781]