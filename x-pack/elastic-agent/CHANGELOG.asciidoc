--- conflicted
+++ resolved
@@ -23,12 +23,8 @@
 - Remove the kbn-version on each request to the Kibana API. {pull}17764[17764]
 - Fixed process spawning on Windows {pull}17751[17751]
 - Fixed injected log path to monitoring beat {pull}17833[17833]
-<<<<<<< HEAD
-- Make sure that the Elastic Agent connect over TLS in cloud. {pull}xx[xxx]
+- Make sure that the Elastic Agent connect over TLS in cloud. {pull}17843[17843]
 - Moved stream.* fields to top of event {pull}17858[17858]
-=======
-- Make sure that the Elastic Agent connect over TLS in cloud. {pull}17843[17843]
->>>>>>> e0a4a26b
 
 ==== New features
 
