// Use these for links to issue and pulls. Note issues and pulls redirect one to
// each other on Github, so don't worry too much on using the right prefix.
:issue: https://github.com/elastic/beats/issues/
:pull: https://github.com/elastic/beats/pull/

[[release-notes-7.9.0]]
=== Elastic Agent version 7.9.0


==== Breaking changes
- Change fleet.yml structure, causes upgraded agent to register as new agent {pull}19248[19248]
- Remove obfuscation of fleet.yml, causes re-enroll of agent to Fleet {pull}19678[19678]
- Rename enroll --ca_sha256 to --ca-sha256 {pull}19900[19900]
- Rename enroll --certificate_authorities to --certificate-authorities {pull}19900[19900]

==== Bugfixes

- Fix install service script for windows {pull}18814[18814]
- Properly stops subprocess on shutdown {pull}19567[19567]
- Forward revision number of the configuration to the endpoint. {pull}19759[19759]
- Remove support for logs type and use logfile {pull}19761[19761]
- Avoid comparing uncomparable types on enroll {issue}19976[19976]
- Fix issues with merging of elastic-agent.yml and fleet.yml {pull}20026[20026]
- Unzip failures on Windows 8/Windows server 2012 {pull}20088[20088]
- Fix failing unit tests on windows {pull}20127[20127]
- Prevent closing closed reader {pull}20214[20214]
- Improve GRPC stop to be more relaxed {pull}20118[20118]
- Fix Windows service installation script {pull}20203[20203]
- Fix timeout issue stopping service applications {pull}20256[20256]
- Fix incorrect hash when upgrading agent {pull}22322[22322]
- Fix refresh of monitoring configuration {pull}23619[23619]
- Fixed nil pointer during unenroll {pull}23609[23609]
- Fixed reenroll scenario {pull}23686[23686]
- Fixed make status readable in the log. {pull}23849[23849]
- Fixed Monitoring filebeat and metricbeat not connecting to Agent over GRPC {pull}23843[23843]
- Windows agent doesn't uninstall with a lowercase `c:` drive in the path {pull}23998[23998]
- Fix reloading of log level for services {pull}[24055]24055
- Fix: Successfully installed and enrolled agent running standalone{pull}[24128]24128
- Make installer atomic on windows {pull}[24253]24253
<<<<<<< HEAD
- Fix windows installer during enroll {pull}[24343]24343
=======
- Fix capabilities resolution in inspect command {pull}[24346]24346
>>>>>>> 8100dd1b

==== New features

- Change monitoring defaults for agent {pull}18927[18927]
- Agent verifies packages before using them {pull}18876[18876]
- Change stream.* to dataset.* fields {pull}18967[18967]
- Agent now runs the GRPC server and spawned application connect by to Agent {pull}18973[18973]
- Rename input.type logs to logfile {pull}19360[19360]
- Agent now installs/uninstalls Elastic Endpoint {pull}19248[19248]
- Agent now downloads Elastic Endpoint {pull}19503[19503]
- Refuse invalid stream values in configuration {pull}19587[19587]
- Agent now load balances across multiple Kibana instances {pull}19628[19628]
- Configuration cleanup {pull}19848[19848]
- Agent now sends its own logs to elasticsearch {pull}19811[19811]
- Add --insecure option to enroll command {pull}19900[19900]
- Will retry to enroll if the server return a 429. {pull}19918[19811]
- Add --staging option to enroll command {pull}20026[20026]
- Add `event.dataset` to all events {pull}20076[20076]
- Send datastreams fields {pull}20416[20416]
- Agent supports capabilities definition {pull}23848[23848]

[[release-notes-7.8.0]]
=== Elastic Agent version 7.8.0

==== Breaking changes
- Rename agent to elastic-agent {pull}17391[17391]

==== Bugfixes

- Fixed tests on windows {pull}16922[16922]
- Fixed installers for SNAPSHOTs and windows {pull}17077[17077]
- Fixed merge of config {pull}17399[17399]
- Handle abs paths on windows correctly {pull}17461[17461]
- Improved cancellation of agent {pull}17318[17318]
- Fixed process spawning on Windows {pull}17751[17751]
- Fix issues when running `mage package` for all the platforms. {pull}17767[17767]
- Rename the User-Agent string from Beats Agent to Elastic Agent. {pull}17765[17765]
- Remove the kbn-version on each request to the Kibana API. {pull}17764[17764]
- Fixed injected log path to monitoring beat {pull}17833[17833]
- Make sure that the Elastic Agent connect over TLS in cloud. {pull}17843[17843]
- Moved stream.* fields to top of event {pull}17858[17858]
- Use /tmp for default monitoring endpoint location for libbeat {pull}18131[18131]
- Use default output by default {pull}18091[18091]
- Fix panic and flaky tests for the Agent. {pull}18135[18135]
- Fix default configuration after enroll {pull}18232[18232]
- Fix make sure the collected logs or metrics include streams information. {pull}18261[18261]
- Fix version to 7.8 {pull}18286[18286]
- Fix an issue where the checkin_frequency, jitter, and backoff options where not configurable. {pull}17843[17843]
- Ensure that the beats uses the params prefer_v2_templates on bulk request. {pull}18318[18318]
- Stop monitoring on config change {pull}18284[18284]
- Enable more granular control of monitoring {pull}18346[18346]
- Fix jq: command not found {pull}18408[18408]
- Avoid Chown on windows {pull}18512[18512]
- Clean action store after enrolling to new configuration {pull}18656[18656]
- Avoid watching monitor logs {pull}18723[18723]
- Correctly report platform and family. {issue}18665[18665]
- Guard against empty stream.datasource and namespace {pull}18769[18769]
- Fix install service script for windows {pull}18814[18814]

==== New features

- Generate index name in a format type-dataset-namespace {pull}16903[16903]
- OS agnostic default configuration {pull}17016[17016]
- Introduced post install hooks {pull}17241[17241]
- Support for config constraints {pull}17112[17112]
- Introduced `mage demo` command {pull}17312[17312]
- Display the stability of the agent at enroll and start.  {pull}17336[17336]
- Expose stream.* variables in events {pull}17468[17468]
- Monitoring configuration reloadable {pull}17855[17855]
- Pack ECS metadata to request payload send to fleet {pull}17894[17894]
- Allow CLI overrides of paths {pull}17781[17781]
- Enable Filebeat input: S3, Azureeventhub, cloudfoundry, httpjson, netflow, o365audit. {pull}17909[17909]
- Configurable log level {pull}18083[18083]
- Use data subfolder as default for process logs {pull}17960[17960]
- Enable introspecting configuration {pull}18124[18124]
- Follow home path for all config files {pull}18161[18161]
- Do not require unnecessary configuration {pull}18003[18003]
- Use nested objects so fleet can handle metadata correctly {pull}18234[18234]
- Enable debug log level for Metricbeat and Filebeat when run under the Elastic Agent. {pull}17935[17935]
- Pick up version from libbeat {pull}18350[18350]
- More clear output of inspect command {pull}18405[18405]
- When not port are specified and the https is used fallback to 443 {pull}18844[18844]
- Basic upgrade process {pull}21002[21002]<|MERGE_RESOLUTION|>--- conflicted
+++ resolved
@@ -37,11 +37,8 @@
 - Fix reloading of log level for services {pull}[24055]24055
 - Fix: Successfully installed and enrolled agent running standalone{pull}[24128]24128
 - Make installer atomic on windows {pull}[24253]24253
-<<<<<<< HEAD
 - Fix windows installer during enroll {pull}[24343]24343
-=======
 - Fix capabilities resolution in inspect command {pull}[24346]24346
->>>>>>> 8100dd1b
 
 ==== New features
 
