--- conflicted
+++ resolved
@@ -38,10 +38,6 @@
 - Expose stream.* variables in events {pull}17468[17468]
 - Monitoring configuration reloadable {pull}17855[17855]
 - Pack ECS metadata to request payload send to fleet {pull}17894[17894]
-<<<<<<< HEAD
-- Enable Filebeat input: S3, Azureeventhub, cloudfoundry, httpjson, netflow, o365audit. {pull}17909[17909]
-- Use data subfolder as default for process logs {pull}17960[17960]
-=======
 - Allow CLI overrides of paths {pull}17781[17781]
 - Enable Filebeat input: S3, Azureeventhub, cloudfoundry, httpjson, netflow, o365audit. {pull}17909[17909]
->>>>>>> 0df53d32
+- Use data subfolder as default for process logs {pull}17960[17960]