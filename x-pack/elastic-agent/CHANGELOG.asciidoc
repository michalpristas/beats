--- conflicted
+++ resolved
@@ -42,8 +42,5 @@
 - Allow CLI overrides of paths {pull}17781[17781]
 - Enable Filebeat input: S3, Azureeventhub, cloudfoundry, httpjson, netflow, o365audit. {pull}17909[17909]
 - Use data subfolder as default for process logs {pull}17960[17960]
-<<<<<<< HEAD
 - Do not require unnecessary configuration {pull}18003[18003]
-=======
-- Enable debug log level for Metricbeat and Filebeat when run under the Elastic Agent. {pull}17935[17935]
->>>>>>> 185f2022
+- Enable debug log level for Metricbeat and Filebeat when run under the Elastic Agent. {pull}17935[17935]