// Use these for links to issue and pulls. Note issues and pulls redirect one to
// each other on Github, so don't worry too much on using the right prefix.
:issue: https://github.com/elastic/beats/issues/
:pull: https://github.com/elastic/beats/pull/


[[release-notes-8.0.0]]
=== Agent version 8.0.0


==== Breaking changes
- Rename agent to elastic-agent {pull}17391[17391]

==== Bugfixes

- Fixed tests on windows {pull}16922[16922]
- Fixed installers for SNAPSHOTs and windows {pull}17077[17077]
- Fixed merge of config {pull}17399[17399]
- Handle abs paths on windows correctly {pull}17461[17461]
- Improved cancellation of agent {pull}17318[17318]
- Rename the User-Agent string from Beats Agent to Elastic Agent. {pull}17765[17765]
- Fix issues when running `mage package` for all the platforms. {pull}17767[17767]
- Remove the kbn-version on each request to the Kibana API. {pull}17764[17764]
- Fixed process spawning on Windows {pull}17751[17751]
- Fixed injected log path to monitoring beat {pull}17833[17833]
- Make sure that the Elastic Agent connect over TLS in cloud. {pull}17843[17843]
- Moved stream.* fields to top of event {pull}17858[17858]
- Fix an issue where the checkin_frequency, jitter, and backoff options where not configurable. {pull}17843[17843]
- ECS compliant Elastic agent metadata sent to fleet {pull}18006[18006]
- Use default output by default {pull}18091[18091]
- Use /tmp for default monitoring endpoint location for libbeat {pull}18131[18131]

==== New features

- Generate index name in a format type-dataset-namespace {pull}16903[16903]
- OS agnostic default configuration {pull}17016[17016]
- Introduced post install hooks {pull}17241[17241]
- Support for config constraints {pull}17112[17112]
- Introduced `mage demo` command {pull}17312[17312]
- Display the stability of the agent at enroll and start.  {pull}17336[17336]
- Expose stream.* variables in events {pull}17468[17468]
- Monitoring configuration reloadable {pull}17855[17855]
- Pack ECS metadata to request payload send to fleet {pull}17894[17894]
- Allow CLI overrides of paths {pull}17781[17781]
- Enable Filebeat input: S3, Azureeventhub, cloudfoundry, httpjson, netflow, o365audit. {pull}17909[17909]
- Configurable log level {pull}18083[18083]
- Use data subfolder as default for process logs {pull}17960[17960]
<<<<<<< HEAD
- Enable debug log level for Metricbeat and Filebeat when run under the Elastic Agent. {pull}17935[17935]
- Enable introspecting configuration {pull}18124[18124]
=======
- Do not require unnecessary configuration {pull}18003[18003]
- Enable debug log level for Metricbeat and Filebeat when run under the Elastic Agent. {pull}17935[17935]
- Follow home path for all config files {pull}18161[18161]
>>>>>>> a81bbda6
<|MERGE_RESOLUTION|>--- conflicted
+++ resolved
@@ -45,11 +45,7 @@
 - Enable Filebeat input: S3, Azureeventhub, cloudfoundry, httpjson, netflow, o365audit. {pull}17909[17909]
 - Configurable log level {pull}18083[18083]
 - Use data subfolder as default for process logs {pull}17960[17960]
-<<<<<<< HEAD
+- Do not require unnecessary configuration {pull}18003[18003]
 - Enable debug log level for Metricbeat and Filebeat when run under the Elastic Agent. {pull}17935[17935]
 - Enable introspecting configuration {pull}18124[18124]
-=======
-- Do not require unnecessary configuration {pull}18003[18003]
-- Enable debug log level for Metricbeat and Filebeat when run under the Elastic Agent. {pull}17935[17935]
-- Follow home path for all config files {pull}18161[18161]
->>>>>>> a81bbda6
+- Follow home path for all config files {pull}18161[18161]