--- conflicted
+++ resolved
@@ -76,15 +76,8 @@
 	m := &MetricSet{
 		BaseMetricSet: base,
 		stats: &process.Stats{
-<<<<<<< HEAD
-			Procs:        config.Procs,
-			EnvAllowlist: config.EnvAllowlist,
-			CpuTicks:     config.IncludeCPUTicks || (config.CPUTicks != nil && *config.CPUTicks),
-			CacheCmdLine: config.CacheCmdLine,
-			IncludeTop:   config.IncludeTop,
-=======
 			Procs:         config.Procs,
-			EnvWhitelist:  config.EnvWhitelist,
+			EnvAllowlist:  config.EnvAllowlist,
 			CPUTicks:      config.IncludeCPUTicks || (config.CPUTicks != nil && *config.CPUTicks),
 			CacheCmdLine:  config.CacheCmdLine,
 			IncludeTop:    config.IncludeTop,
@@ -93,7 +86,6 @@
 				RootfsMountpoint:  paths.Paths.Hostfs,
 				IgnoreRootCgroups: true,
 			},
->>>>>>> ba353826
 		},
 		perCPU:  config.IncludePerCPU,
 		IsAgent: systemModule.IsAgent,
