// Use these for links to issue and pulls. Note issues and pulls redirect one to
// each other on Github, so don't worry too much on using the right prefix.
:issue: https://github.com/elastic/beats/issues/
:pull: https://github.com/elastic/beats/pull/

=== Beats version HEAD
https://github.com/elastic/beats/compare/v7.0.0-alpha2...master[Check the HEAD diff]

==== Breaking changes

*Affecting all Beats*

- Update add_cloud_metadata fields to adjust to ECS. {pull}9265[9265]
- Automaticall cap signed integers to 63bits. {pull}8991[8991]
- Rename beat.timezone to event.timezone. {pull}9458[9458]
- Use _doc as document type. {pull}9056[9056]{pull}9573[9573]
- Update to Golang 1.11.3. {pull}9560[9560]
- Embedded html is not escaped anymore by default. {pull}9914[9914]
- Remove port settings from Logstash and Redis output. {pull}9934[9934]
- Fix registry handle leak on Windows (https://github.com/elastic/go-sysinfo/pull/33). {pull}9920[9920]
- Rename `process.exe` to `process.executable` in add_process_metadata to align with ECS. {pull}9949[9949]
- Import ECS change https://github.com/elastic/ecs/pull/308[ecs#308]:
  leaf field `user.group` is now the `group` field set. {pull}10275[10275]
- Update the code of Central Management to align with the new returned format. {pull}10019[10019]
- Docker and Kubernetes labels/annotations will be "dedoted" by default. {pull}10338[10338]
- Remove --setup command line flag. {pull}10138[10138]
- Remove --version command line flag. {pull}10138[10138]
- Remove --configtest command line flag. {pull}10138[10138]
- Move output.elasticsearch.ilm settings to setup.ilm. {pull}10347[10347]
- ILM will be available by default if Elasticsearch > 7.0 is used. {pull}10347[10347]
- Allow Central Management to send events back to kibana. {issue}9382[9382]
- Initialize the Paths before the keystore and save the keystore into `data/{beatname}.keystore`. {pull}10706[10706]
- Add `cleanup_timeout` option to docker autodiscover, to wait some time before removing configurations after a container is stopped. {issue]10374[10374] {pull}10905[10905]
- On Google Cloud Engine (GCE) the add_cloud_metadata will now trim the project
  info from the cloud.machine.type and cloud.availability_zone. {issue}10968[10968]
- Empty `meta.json` file will be treated as a missing meta file. {issue}8558[8558]
- Rename `migration.enabled` config to `migration.6_to_7.enabled`. {pull}11284[11284]
- Beats Xpack now checks for Basic license on connect. {pull}11296[11296]

*Auditbeat*

- Rename `process.exe` to `process.executable` in auditd module to align with ECS. {pull}9949[9949]
- Rename `process.cwd` to `process.working_directory` in auditd module to align with ECS. {pull}10195[10195]
- Change data type of `process.pid` and `process.ppid` to number in JSON output
  of the auditd module. {pull}10195[10195]
- Change data type of `file.uid` and `file.gid` to string in JSON output of the
  FIM module. {pull}10195[10195]
- Field `file.origin` changed type from `text` to `keyword`. {pull}10544[10544]
- Rename user fields to ECS in auditd module. {pull}10456[10456]
- Rename `event.type` to `auditd.message_type` in auditd module because event.type is reserved for future use by ECS. {pull}10536[10536]
- Rename `auditd.messages` to `event.original` and `auditd.warnings` to `error.message`. {pull}10577[10577]
- Process dataset: Only report processes with executable. {pull}11232[11232]

*Filebeat*

- Set `ecs: true` in user_agent processors when loading pipelines with Filebeat 7.0.x into Elasticsearch 6.7.x. {issue}10655[10655] {pull}10875[10875]

*Heartbeat*

- Remove monitor generator script that was rarely used. {pull}9648[9648]
- monitor IDs are now configurable. Auto generated monitor IDs now use a different formula based on a hash of their config values. If you wish to have continuity with the old format of monitor IDs you'll need to set the `id` property explicitly. {pull}9697[9697]
- A number of fields have been aliased to their relevant counterparts in the `url.*` field. Existing visualizations should mostly work. The fields that have been moved are `monitor.scheme -> url.scheme`, `monitor.host -> url.domain`, `resolve.host -> url.domain`, `http.url -> url.full`,  `tcp.port -> url.port`. In addition to these moves the new fields `url.username`, `url.password`, `url.path`, and `url.query` are now present. It should be noted that the `url.password` field does not contain actual password values, but rather the text `<hidden>` {pull}9570[9570].
- The included Kibana HTTP dashboard is now removed in favor of the Uptime app in Kibana. {pull}10294[10294]
- Removed the `add_host_metadata` and `add_cloud_metadata` processors from the default config. These don't fit well with ECS for Heartbeat and were rarely used.

*Journalbeat*

- Rename read_timestamp to event.created to align with ECS. {pull}10043[10043], {pull}10139[10139]
- Rename host.name to host.hostname to align with ECS. {pull}10043[10043]
- Fix typo in the field name `container.id_truncated`. {pull}10525[10525]
- Rename `container.image.tag` to `container.log.tag`. {pull}10561[10561]
- Change type of `text` fields to `keyword`. {pull}10542[10542]

*Metricbeat*

- Migrate system process metricset fields to ECS. {pull}10332[10332]
- Refactor Prometheus metric mappings {pull}9948[9948]
- Removed Prometheus stats metricset in favor of just using Prometheus collector {pull}9948[9948]
- Migrate system socket metricset fields to ECS. {pull}10339[10339]
- Renamed direction values in sockets to ECS recommendations, from incoming/outcoming to inbound/outbound. {pull}10339[10339]
- Adjust Redis.info metricset fields to ECS. {pull}10319[10319]
- Change type of field docker.container.ip_addresses to `ip` instead of `keyword`. {pull}10364[10364]
- Rename http.request.body field to http.request.body.content. {pull}10315[10315]
- Adjust php_fpm.process metricset fields to ECS. {pull}10366[10366]
- Adjust mongodb.status metricset to to ECS. {pull}10368[10368]
- Refactor munin module to collect an event per plugin and to have more strict field mappings. `namespace` option has been removed, and will be replaced by `service.name`. {pull}10322[10322]
- Change the following fields from type text to keyword: {pull}10318[10318]
  - ceph.osd_df.name
  - ceph.osd_tree.name
  - ceph.osd_tree.children
  - kafka.consumergroup.meta
  - kibana.stats.name
  - mongodb.metrics.replication.executor.network_interface
  - php_fpm.process.request_uri
  - php_fpm.process.script
- Add `service.name` option to all modules to explicitly set `service.name` if it is unset. {pull}10427[10427]
- Update a few elasticsearch.* fields to map to ECS. {pull}10350[10350]
- Update a few logstash.* fields to map to ECS. {pull}10350[10350]
- Update a few kibana.* fields to map to ECS. {pull}10350[10350]
- Update rabbitmq.* fields to map to ECS. {pull}10563[10563]
- Update haproxy.* fields to map to ECS. {pull}10558[10558] {pull}10568[10568]
- Collect all EC2 meta data from all instances in all states. {pull}10628[10628]
- Migrate docker module to ECS. {pull}10927[10927]
- Add connection and request timeouts for HTTP helper. {pull}11032[11032]
- Add new option `OpMultiplyBuckets` to scale histogram buckets to avoid decimal points in final events {pull}10994[10994]

*Packetbeat*

- Adjust Packetbeat `http` fields to ECS Beta 2 {pull}9645[9645]
  - `http.request.body` moves to `http.request.body.content`
  - `http.response.body` moves to `http.response.body.content`
- Changed Packetbeat fields to align with ECS. {issue}7968[7968]
- Removed trailing dot from domain names reported by the DNS protocol. {pull}9941[9941]

*Winlogbeat*

- Adjust Winlogbeat fields to map to ECS. {pull}10333[10333]

*Functionbeat*

- Mark Functionbeat  as GA. {pull}10564[10564]
- Correctly normalize Cloudformation resource name. {issue}10087[10087]
- Functionbeat can now deploy a function for Kinesis. {10116}10116[10116]
- Allow functionbeat to use the keystore. {issue}9009[9009]
- Correctly extract Kinesis Data field from the Kinesis Record. {pull}11141[11141]

==== Bugfixes

*Affecting all Beats*

- Enforce validation for the Central Management access token. {issue}9621[9621]
- Fix config appender registration. {pull}9873[9873]
- Gracefully handle TLS options when enrolling a Beat. {issue}9129[9129]
- The backing off now implements jitter to better distribute the load. {issue}10172[10172]
- Fix TLS certificate DoS vulnerability. {pull}10302[10302]
- Fix panic and file unlock in spool on atomic operation (arm, x86-32). File lock was not released when panic occurs, leading to the beat deadlocking on startup. {pull}10289[10289]
- Fix encoding of timestamps when using disk spool. {issue}10099[10099]
- Fix stopping of modules started by kubernetes autodiscover. {pull}10476[10476]
- Fix a issue when remote and local configuration didn't match when fetching configuration from Central Management. {issue}10587[10587]
- Fix unauthorized error when loading dashboards by adding username and password into kibana config. {issue}10513[10513] {pull}10675[10675]
- Ensure all beat commands respect configured settings. {pull}10721[10721]
- Allow to configure Kafka fetching strategy for the topic metadata. {pull}10682[10682]
- Using an environment variable for the password when enrolling a beat will now raise an error if the variable doesn't exist. {pull}10936[10936]
- Add missing `host.containerized` and `host.os.build` to fields.ecs.yml. {pull}11016[11016]
- Reconnections of Kubernetes watchers are now logged at debug level when they are harmless. {pull}10988[10988]
- Include ip and boolean type when generating index pattern. {pull}10995[10995]
- Cancelling enrollment of a beat will not enroll the beat. {issue}10150[10150]
- Add missing fields and test cases for libbeat add_kubernetes_metadata processor. {issue}11133[11133], {pull}11134[11134]
<<<<<<< HEAD
- decode_json_field: process objects and arrays only {pull}11312[11312]
=======
- Report faulting file when config reload fails. {pull}[11304]11304
>>>>>>> f94182e5

*Auditbeat*

- Enable System module config on Windows. {pull}10237[10237]
- Package: Disable librpm signal handlers. {pull}10694[10694]
- Login: Handle different bad login UTMP types. {pull}10865[10865]
- System module: Fix and unify bucket closing logic. {pull}10897[10897]
- User dataset: Numerous fixes to error handling. {pull}10942[10942]

*Filebeat*

- Add `convert_timezone` option to Elasticsearch module to convert dates to UTC. {issue}9756[9756] {pull}9761[9761]
- Support IPv6 addresses with zone id in IIS ingest pipeline.
  {issue}9836[9836] error log: {pull}9869[9869], access log: {pull}9955[9955].
- Support haproxy log lines without captured headers. {issue}9463[9463] {pull}9958[9958]
- Make elasticsearch/audit fileset be more lenient in parsing node name. {issue}10035[10035] {pull}10135[10135]
- Fix bad bytes count in `docker` input when filtering by stream. {pull}10211[10211]
- Fixed data types for roles and indices fields in `elasticsearch/audit` fileset {pull}10307[10307]
- Ensure `source.address` is always populated by the nginx module (ECS). {pull}10418[10418]
- Add support for Cisco syslog format used by their switch. {pull}10760[10760]
- Cover empty request data, url and version in Apache2 module{pull}10730[10730]
- Fix registry entries not being cleaned due to race conditions. {pull}10747[10747]
- Improve detection of file deletion on Windows. {pull}10747[10747]
- Fix errors in filebeat Zeek dashboard and README files. Add notice.log support. {pull}10916[10916]
- Fix a bug when converting NetFlow fields to snake_case. {pull}10950[10950]
- Add on_failure handler for Zeek ingest pipelines. Fix one field name error for notice and add an additional test case. {issue}11004[11004] {pull}11105[11105]
- Fix goroutine leak happening when harvesters are dynamically stopped. {pull}11263[11263]
- Fix issue preventing docker container events to be stored if the container has a network interface without ip address. {issue}11225[11225] {pull}11247[11247]
- Add on_failure handler for Zeek ingest pipelines. Fix one field name error for notice and add an additional test
  case. {issue}11004[11004] {pull}11105[11105]
- Change URLPATH grok pattern to support brackets. {issue}11135[11135] {pull}11252[11252]
- Add support for iis log with different address format. {issue}11255[11255] {pull}11256[11256]
- Add fix to parse syslog message with priority value 0. {issue}11010[11010]
- Don't apply multiline rules in Logstash json logs. {pull}11346[11346]

*Heartbeat*

- Made monitors.d configuration part of the default config. {pull}9004[9004]
- Fixed rare issue where TLS connections to endpoints with x509 certificates missing either notBefore or notAfter would cause the check to fail with a stacktrace.  {pull}9566[9566]
- Fix checks for TCP send/receive data {pull}11118[11118]

*Journalbeat*

- Do not stop collecting events when journal entries change. {pull}9994[9994]

*Metricbeat*

- Fix panics in vsphere module when certain values where not returned by the API. {pull}9784[9784]
- Fix pod UID metadata enrichment in Kubernetes module. {pull}10081[10081]
- Fix issue that would prevent collection of processes without command line on Windows. {pull}10196[10196]
- Fixed data type for tags field in `docker/container` metricset {pull}10307[10307]
- Fixed data type for tags field in `docker/image` metricset {pull}10307[10307]
- Fixed data type for isr field in `kafka/partition` metricset {pull}10307[10307]
- Fixed data types for various hosts fields in `mongodb/replstatus` metricset {pull}10307[10307]
- Added function to close sql database connection. {pull}10355[10355]
- Fix issue with `elasticsearch/node_stats` metricset (x-pack) not indexing `source_node` field. {pull}10639[10639]
- Migrate docker autodiscover to ECS. {issue}10757[10757] {pull}10862[10862]
- Fix issue in kubernetes module preventing usage percentages to be properly calculated. {pull}10946[10946]
- Fix for not reusable http client leading to connection leaks in Jolokia module {pull}11014[11014]
- Fix parsing error using GET in Jolokia module. {pull}11075[11075] {issue}11071[11071]
- Collect metrics when EC2 instances are not in running state. {issue}11008[11008] {pull}11023[11023]
- Change ECS field cloud.provider to aws. {pull}11023[11023]
- Add documentation about jolokia autodiscover fields. {issue}10925[10925] {pull}10979[10979]
- Add missing aws.ec2.instance.state.name into fields.yml. {issue}11219[11219] {pull}11221[11221]
- Fix ec2 metricset to collect metrics from Cloudwatch with the same timestamp. {pull}11142[11142]
- Fix potential memory leak in stopped docker metricsets {pull}11294[11294]

*Packetbeat*

- Fix DHCPv4 dashboard that wouldn't load in Kibana. {issue}9850[9850]
- Fixed a crash when using af_packet capture {pull}10477[10477]
- Prevent duplicate packet loss error messages in HTTP events. {pull}10709[10709]
- Avoid reporting unknown MongoDB opcodes more than once. {pull}10878[10878]

*Winlogbeat*

- Prevent Winlogbeat from dropping events with invalid XML. {pull}11006{11006}
- Fix Winlogbeat escaping CR, LF and TAB characters. {issue}11328[11328] {pull}11357[11357]

*Functionbeat*

- Ensure that functionbeat is logging at info level not debug. {issue}10262[10262]
- Add the required permissions to the role when deployment SQS functions. {issue}9152[9152]

==== Added

*Affecting all Beats*

- Update field definitions for `http` to ECS Beta 2 {pull}9645[9645]
- Add `agent.id` and `agent.ephemeral_id` fields to all beats. {pull}9404[9404]
- Add `name` config option to `add_host_metadata` processor. {pull}9943[9943]
- Add `add_labels` and `add_tags` processors. {pull}9973[9973]
- Add missing file encoding to readers. {pull}10080[10080]
- Introduce `migration.enabled` configuration. {pull}9805[9805]
- Add alias field support in Kibana index pattern. {pull}10075[10075]
- Add `add_fields` processor. {pull}10119[10119]
- Add Kibana field formatter to bytes fields. {pull}10184[10184]
- Document a few more `auditd.log.*` fields. {pull}10192[10192]
- Support Kafka 2.1.0. {pull}10440[10440]
- Add ILM mode `auto` to setup.ilm.enabled setting. This new default value detects if ILM is available {pull}10347[10347]
- Add support to read ILM policy from external JSON file. {pull}10347[10347]
- Add `overwrite` and `check_exists` settings to ILM support. {pull}10347[10347]
- Generate Kibana index pattern on demand instead of using a local file. {pull}10478[10478]
- Calls to Elasticsearch X-Pack APIs made by Beats won't cause deprecation logs in Elasticsearch logs. {9656}9656[9656]
- Add `network` condition to processors for matching IP addresses against CIDRs. {pull}10743[10743]
- Add if/then/else support to processors. {pull}10744[10744]
- Add `community_id` processor for computing network flow hashes. {pull}10745[10745]
- Add output test to kafka output {pull}10834[10834]
- Add ip fields to default_field in Elasticsearch template. {pull}11035[11035]
- Gracefully shut down on SIGHUP {pull}10704[10704]
- New processor: `copy_fields`. {pull}11303[11303]
- Add `error.message` to events when `fail_on_error` is set in `rename` and `copy_fields` processors. {pull}11303[11303]

*Auditbeat*

- Add system module. {pull}9546[9546]
- Add `user.id` (UID) and `user.name` for ECS. {pull}10195[10195]
- Add `group.id` (GID) and `group.name` for ECS. {pull}10195[10195]
- System module `process` dataset: Add user information to processes. {pull}9963[9963]
- Add system `package` dataset. {pull}10225[10225]
- Add system module `login` dataset. {pull}9327[9327]
- Add `entity_id` fields. {pull}10500[10500]
- Add seven dashboards for the system module. {pull}10511[10511]
- Move System module to beta. {pull}10800[10800]
- Login dataset: Add event category and type. {pull}11339[11339]

*Filebeat*

- Added module for parsing Google Santa logs. {pull}9540[9540]
- Added netflow input type that supports NetFlow v1, v5, v6, v7, v8, v9 and IPFIX. {issue}9399[9399]
- Add option to modules.yml file to indicate that a module has been moved {pull}9432[9432].
- Fix parsing of GC entries in elasticsearch server log. {issue}9513[9513] {pull}9810[9810]
- Support mysql 5.7.22 slowlog starting with time information. {issue}7892[7892] {pull}9647[9647]
- Add support for ssl_request_log in apache2 module. {issue}8088[8088] {pull}9833[9833]
- Add support for iis 7.5 log format. {issue}9753[9753] {pull}9967[9967]
- Add service.type field to all Modules. By default the field is set with the module name. It can be overwritten with `service.type` config. {pull}10042[10042]
- Add support for MariaDB in the `slowlog` fileset of `mysql` module. {pull}9731[9731]
- Apache module's error fileset now performs GeoIP lookup, like the access fileset. {pull}10273[10273]
- Elasticsearch module's slowlog now populates `event.duration` (ECS). {pull}9293[9293]
- HAProxy module now populates `event.duration` and `http.response.bytes` (ECS). {pull}10143[10143]
- Teach elasticsearch/audit fileset to parse out some more fields. {issue}10134[10134] {pull}10137[10137]
- Add convert_timezone to nginx module. {issue}9839[9839] {pull}10148[10148]
- Add support for Percona in the `slowlog` fileset of `mysql` module. {issue}6665[6665] {pull}10227[10227]
- Added support for ingesting structured Elasticsearch audit logs {pull}10352[10352]
- Added support for ingesting structured Elasticsearch slow logs {pull}10445[10445]
- Added support for ingesting structured Elasticsearch deprecation logs {pull}10445[10445]
- New iptables module that receives iptables/ip6tables logs over syslog or file. Supports Ubiquiti Firewall extensions. {issue}8781[8781] {pull}10176[10176]
- Added support for ingesting structured Elasticsearch server logs {pull}10428[10428]
- Populate more ECS fields in the Suricata module. {pull}10006[10006]
- Add ISO8601 timestamp support in syslog metricset. {issue}8716[8716] {pull}10736[10736]
- Add more info to message logged when a duplicated symlink file is found {pull}10845[10845]
- Add option to configure docker input with paths {pull}10687[10687]
- Add Netflow module to enrich flow events with geoip data. {pull}10877[10877]
- Set `event.category: network_traffic` for Suricata. {pull}10882[10882]
- Add configuration knob for auto-discover hints to control whether log harvesting is enabled for the pod/container. {issue}10811[10811] {pull}10911[10911]
- Change Suricata module pipeline to handle `destination.domain` being set if a reverse DNS processor is used. {issue}10510[10510]
- Add the `network.community_id` flow identifier to field to the IPTables, Suricata, and Zeek modules. {pull}11005[11005]
- Add support for loading custom NetFlow and IPFIX field definitions to netflow input. {pull}10945[10945]
- Added categorization fields for SSH login events in the system/auth fileset. {pull}11334[11334]

*Heartbeat*

- Autodiscover metadata is now included in events by default. So, if you are using the docker provider for instance, you'll see the correct fields under the `docker` key. {pull}10258[10258]

*Journalbeat*

- Migrate registry from previously incorrect path. {pull}10486[10486]

*Metricbeat*

- Add `key` metricset to the Redis module. {issue}9582[9582] {pull}9657[9657] {pull}9746[9746]
- Add `socket_summary` metricset to system defaults, removing experimental tag and supporting Windows {pull}9709[9709]
- Add docker `event` metricset. {pull}9856[9856]
- Add 'performance' metricset to x-pack mssql module {pull}9826[9826]
- Add DeDot for kubernetes labels and annotations. {issue}9860[9860] {pull}9939[9939]
- Add more meaningful metrics to 'performance' Metricset on 'MSSQL' module {pull}10011[10011]
- Rename some fields in `performance` Metricset on MSSQL module to match the updated documentation from Microsoft {pull}10074[10074]
- Add AWS EC2 module. {pull}9257[9257] {issue}9300[9300]
- Release windows Metricbeat module as GA. {pull}10163[10163]
- Release traefik Metricbeat module as GA. {pull}10166[10166]
- Release Elastic stack modules (Elasticsearch, Logstash, and Kibana) as GA. {pull}10094[10094]
- List filesystems on Windows that have an access path but not an assigned letter {issue}8916[8916] {pull}10196[10196]
- Add `nats` module. {issue}10071[10071]
- Release uswgi Metricbeat module GA. {pull}10164[10164]
- Release php_fpm module as GA. {pull}10198[10198]
- Release Memcached module as GA. {pull}10199[10199]
- Release etcd module as GA. {pull}10200[10200]
- Release Ceph module as GA. {pull}10202[10202]
- Release aerospike module as GA. {pull}10203[10203]
- Release kubernetes apiserver and event metricsets as GA {pull}10212[10212]
- Release Couchbase module as GA. {pull}10201[10201]
- Release RabbitMQ module GA. {pull}10165[10165]
- Release envoyproxy module GA. {pull}10223[10223]
- Release mongodb.metrics and mongodb.replstatus as GA. {pull}10242[10242]
- Release mysql.galera_status as GA. {pull}10242[10242]
- Release postgresql.statement as GA. {pull}10242[10242]
- Release RabbitMQ Metricbeat module GA. {pull}10165[10165]
- Release Dropwizard module as GA. {pull}10240[10240]
- Release Graphite module as GA. {pull}10240[10240]
- Release kvm module as beta. {pull}10279[10279]
- Release http.server metricset as GA. {pull}10240[10240]
- Release Nats module as GA. {pull}10281[10281]
- Release munin module as GA. {pull}10311[10311]
- Release Golang module as GA. {pull}10312[10312]
- Release use of xpack.enabled: true flag in Elasticsearch and Kibana modules as GA. {pull}10222[10222]
- Add support for MySQL 8.0 and tests also for Percona and MariaDB. {pull}10261[10261]
- Rename 'db' Metricset to 'transaction_log' in MSSQL Metricbeat module {pull}10109[10109]
- Add process arguments and the path to its executable file in the system process metricset {pull}10332[10332]
- Added 'server' Metricset to Zookeeper Metricbeat module {issue}8938[8938] {pull}10341[10341]
- Release AWS module as GA. {pull}10345[10345]
- Add overview dashboard to Zookeeper Metricbeat module {pull}10379[10379]
- Add Consul Metricbeat module with Agent Metricset {pull}8631[8631]
- Add filters and pie chart for AWS EC2 dashboard. {pull}10596[10596]
- Add AWS SQS metricset. {pull}10684[10684] {issue}10053[10053]
- Add AWS s3_request metricset. {pull}10949[10949] {issue}10055[10055]
- Add s3_daily_storage metricset. {pull}10940[10940] {issue}10055[10055]
- Add `coredns` metricbeat module. {pull}10585{10585]

*Packetbeat*

- Add `network.community_id` to Packetbeat flow events. {pull}10061[10061]
- Add aliases for flow fields that were renamed. {issue}7968[7968] {pull}10063[10063]

*Functionbeat*

==== Deprecated

*Affecting all Beats*

*Filebeat*

*Heartbeat*

*Journalbeat*

*Metricbeat*

*Packetbeat*

*Winlogbeat*

- Close handle on signalEvent. {pull}9838[9838]

*Functionbeat*

==== Known Issue

*Journalbeat*

- Journalbeat requires at least systemd v233 in order to follow entries after journal changes (rotation, vacuum).<|MERGE_RESOLUTION|>--- conflicted
+++ resolved
@@ -146,11 +146,8 @@
 - Include ip and boolean type when generating index pattern. {pull}10995[10995]
 - Cancelling enrollment of a beat will not enroll the beat. {issue}10150[10150]
 - Add missing fields and test cases for libbeat add_kubernetes_metadata processor. {issue}11133[11133], {pull}11134[11134]
-<<<<<<< HEAD
 - decode_json_field: process objects and arrays only {pull}11312[11312]
-=======
 - Report faulting file when config reload fails. {pull}[11304]11304
->>>>>>> f94182e5
 
 *Auditbeat*
 
